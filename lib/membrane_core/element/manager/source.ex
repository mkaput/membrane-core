--- conflicted
+++ resolved
@@ -74,11 +74,8 @@
   use Membrane.Element.Manager.Log
   alias Membrane.{Element, Event}
   alias Membrane.Element.Manager.{Action, Common, State}
-<<<<<<< HEAD
+  import Membrane.Element.Pad, only: [is_pad_name: 1]
   alias Membrane.Element.Context
-=======
-  import Membrane.Element.Pad, only: [is_pad_name: 1]
->>>>>>> 627d797e
   use Membrane.Element.Manager.Common
 
 
